--- conflicted
+++ resolved
@@ -154,7 +154,6 @@
         transitionDuration =
             350
 
-<<<<<<< HEAD
         animation =
             keyframes
                 [ ( 50, [ CA.property "transform" "scale(1.1, 1.3)", CA.property "opacity" "0" ] )
@@ -187,10 +186,9 @@
 
         clickTransition =
             Css.Transitions.transform3 2000 2000 <| cubicBezier 0.08 0.82 0.17 1
-=======
+
         antButtonBoxShadow =
             Css.boxShadow5 (px 0) (px 2) (px 0) (px 0) (Css.rgba 0 0 0 0.016)
->>>>>>> 514711e8
 
         baseAttributes =
             [ borderRadius (px 2)
