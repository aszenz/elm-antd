--- conflicted
+++ resolved
@@ -75,13 +75,10 @@
       - run:
           name: "Run visual regression tests"
           command: |
-<<<<<<< HEAD
             git diff --name-only MASTER..MASTER~
-=======
             echo ">>>>"
             pwd
             ls .git
->>>>>>> cdaa22b8
             cd showcase
             npm run visual-tests:start-server &>/dev/null &
             # wait for visual testing app to compile
